--- conflicted
+++ resolved
@@ -148,7 +148,6 @@
      */
     public GatewayDiscover ()
     {
-<<<<<<< HEAD
         this(new String[] {
             "urn:schemas-upnp-org:device:InternetGatewayDevice:1",
             "urn:schemas-upnp-org:service:WANIPConnection:1",
@@ -174,33 +173,6 @@
     public GatewayDiscover (String[] types)
     {
         this.searchTypes = types;
-=======
-    	this(new String[] {
-            "urn:schemas-upnp-org:device:InternetGatewayDevice:1",
-            "urn:schemas-upnp-org:service:WANIPConnection:1",
-            "urn:schemas-upnp-org:service:WANPPPConnection:1"
-			//,"upnp:rootdevice"
-    	});
->>>>>>> 14664d54
-    }
-
-    /**
-     * Constructor of the gateway discover service.
-     * 
-     * @param st The search type you are looking for
-     */
-    public GatewayDiscover(String st) {
-		this(new String[]{st});
-	}
-    
-    /**
-     * Constructor.
-     * 
-     * @param types The search types the discover have to look for
-     */
-    public GatewayDiscover (String[] types)
-    {
-    	this.searchTypes = types;
     }
 
 	/**
